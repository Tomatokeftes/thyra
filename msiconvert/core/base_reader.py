# msiconvert/core/base_reader.py
from abc import ABC, abstractmethod
import numpy as np
import logging
from typing import Dict, Any, Tuple, Generator, Optional

class BaseMSIReader(ABC):
    """Abstract base class for reading MSI data formats."""
    
    @abstractmethod
    def get_metadata(self) -> Dict[str, Any]:
        """Return metadata about the MSI dataset."""
        pass
    
    @abstractmethod
    def get_dimensions(self) -> Tuple[int, int, int]:
        """Return the dimensions of the MSI dataset (x, y, z)."""
        pass
    
    @abstractmethod
    def get_common_mass_axis(self) -> np.ndarray:
        """
        Return the common mass axis for all spectra.
        
        This should include all unique m/z values across the entire dataset,
        ensuring complete accuracy without approximation or interpolation.
        """
        pass
    
    @abstractmethod
    def iter_spectra(self, batch_size: Optional[int] = None) -> Generator[Tuple[Tuple[int, int, int], np.ndarray, np.ndarray], None, None]:
        """
<<<<<<< HEAD
        Iterate through spectra with optional batch processing.
=======
        Iterate through spectra with progress tracking.
>>>>>>> d957ae8b
        
        Args:
            batch_size: Optional batch size for spectrum iteration
        
        Yields:
            Tuple containing:
<<<<<<< HEAD
                - Coordinates (x, y, z) using 0-based indexing
                - m/z values array
=======
                - Coordinates (x, y, z)
                - Indices in common mass axis
>>>>>>> d957ae8b
                - Intensity values array
        """
        pass
    
    @staticmethod
    def map_mz_to_common_axis(mzs: np.ndarray, intensities: np.ndarray, common_axis: np.ndarray) -> Tuple[np.ndarray, np.ndarray]:
        """
        Map m/z values to indices in the common mass axis with high accuracy.
        
        This method ensures exact mapping of m/z values to the common mass axis
        without interpolation, preserving the original intensity values.
        
        Args:
            mzs: Array of m/z values
            intensities: Array of intensity values
            common_axis: Common mass axis (sorted array of unique m/z values)
        
        Returns:
            Tuple of (indices in common mass axis, corresponding intensities)
        """
        if mzs.size == 0 or intensities.size == 0:
            return np.array([], dtype=int), np.array([])
            
        # Use searchsorted to find indices in common mass axis
        indices = np.searchsorted(common_axis, mzs)
        
        # Ensure indices are within bounds
        # This is safe because we're not changing the values, just ensuring valid indexing
        indices = np.clip(indices, 0, len(common_axis) - 1)
        
        # Verify that we're actually finding the right m/z values
        # If the m/z value differs too much, we might want to consider it as not found
        # This is important for maintaining accuracy
        max_diff = 1e-6  # A very small tolerance threshold for floating point differences
        indices_valid = np.abs(common_axis[indices] - mzs) <= max_diff
        
        # Return only the valid indices and their corresponding intensities
        return indices[indices_valid], intensities[indices_valid]
    
    @abstractmethod
    def close(self) -> None:
        """Close all open file handles."""
        pass
    
    @staticmethod
    def map_mz_to_common_axis(mzs: np.ndarray, intensities: np.ndarray, common_axis: np.ndarray) -> Tuple[np.ndarray, np.ndarray]:
        """
        Map m/z values to indices in the common mass axis.
        
        Args:
            mzs: Array of m/z values
            intensities: Array of intensity values
            common_axis: Precomputed common mass axis
        
        Returns:
            Tuple of (indices in common mass axis, corresponding intensities)
        """
        if mzs.size == 0 or intensities.size == 0:
            return np.array([], dtype=int), np.array([])
            
        # Use searchsorted to find indices in common mass axis
        indices = np.searchsorted(common_axis, mzs)
        
        # Ensure indices are within bounds
        indices = np.clip(indices, 0, len(common_axis) - 1)
        
        return indices, intensities<|MERGE_RESOLUTION|>--- conflicted
+++ resolved
@@ -30,24 +30,17 @@
     @abstractmethod
     def iter_spectra(self, batch_size: Optional[int] = None) -> Generator[Tuple[Tuple[int, int, int], np.ndarray, np.ndarray], None, None]:
         """
-<<<<<<< HEAD
         Iterate through spectra with optional batch processing.
-=======
-        Iterate through spectra with progress tracking.
->>>>>>> d957ae8b
-        
+
         Args:
             batch_size: Optional batch size for spectrum iteration
         
         Yields:
             Tuple containing:
-<<<<<<< HEAD
+            
                 - Coordinates (x, y, z) using 0-based indexing
                 - m/z values array
-=======
-                - Coordinates (x, y, z)
-                - Indices in common mass axis
->>>>>>> d957ae8b
+
                 - Intensity values array
         """
         pass
